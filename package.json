--- conflicted
+++ resolved
@@ -1,10 +1,7 @@
 {
-<<<<<<< HEAD
   "name": "mobx-async",
   "module": "dist/mobx-async.esm.js",
-=======
->>>>>>> 978307eb
-  "version": "12.2.0",
+  "version": "12.3.0",
   "main": "dist/index.js",
   "typings": "dist/index.d.ts",
   "author": "Wellington Guimaraes<wellguimaraes@gmail.com>",
@@ -21,27 +18,11 @@
     "prepare": "tsdx build",
     "prepublishOnly": "yarn build"
   },
-<<<<<<< HEAD
   "peerDependencies": {
     "mobx": "^6.7.0",
     "mobx-utils": "^6.0.5",
     "react": "^18.2.0"
   },
-=======
-  "prettier": {
-    "printWidth": 80,
-    "semi": true,
-    "singleQuote": true,
-    "trailingComma": "es5"
-  },
-  "name": "mobx-async",
-  "module": "dist/mobx-async.esm.js",
-  "peerDependencies": {
-    "mobx": "^6.7.0",
-    "mobx-utils": "^6.0.5",
-    "react": "^18.2.0"
-  },
->>>>>>> 978307eb
   "devDependencies": {
     "@types/react": "^18.0.25",
     "mobx": "^6.7.0",
